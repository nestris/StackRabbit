--- conflicted
+++ resolved
@@ -20,15 +20,10 @@
 
 export const IS_DROUGHT_MODE = false;
 export const LINE_CAP = NO_LIMIT;
-<<<<<<< HEAD
-export const DOUBLE_KS_ENABLED = false;
-export const DOUBLE_KS_DEBUG_ALWAYS_ENABLED = false;
-=======
 export const DOUBLE_KILLSCREEN_ENABLED = true;
 export const DEBUG_DOUBLE_KS_ALWAYS_ENABLED = false;
 export const CPP_LIVEGAME_PLAYOUT_COUNT = 200;
 export const CPP_LIVEGAME_PLAYOUT_LENGTH = 6;
->>>>>>> f589d341
 
 // Rarely changed
 export const IS_PAL = false;
