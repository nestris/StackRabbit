--- conflicted
+++ resolved
@@ -198,58 +198,7 @@
   }
 }
 
-<<<<<<< HEAD
-int moveSearch(int board[20], int surfaceArray[10], Piece piece, OUT vector<SimState> &lockPlacements) {
-=======
-/**
- * Looks at each legal placement and lets the piece fall until it locks into the stack.
- * (!!) This method is SLOW! (>75% of the total movesearch runtime if it's included)
- */
-void exploreLegalPlacementsUntilLock(vector<SimState> &legalPlacements,
-                                     int board[20],
-                                     int gravity,
-                                     char const *inputFrameTimeline,
-                                     vector<SimState> lockStates) {
-  int bestValue = -99999999;
-  vector<SimState> potentialTuckSpinStates;
-  int lockHeightLookup[36]; // Indexed by (rotIndex * 9) + (x + 1)
-
-  for (auto simState : legalPlacements) {
-    // Let piece drop
-    int *pieceRows = simState.piece.rowsByRotation[simState.rotationIndex];
-    int startedLookingForTucks = false;
-    int lastSeenY = -1;
-
-    while (true) {
-      int isGravityFrame =
-          simState.frameIndex % gravity == gravity - 1; // Returns true every Nth frame, where N = gravity
-
-      if (!startedLookingForTucks && shouldPerformInputsThisFrame(simState.frameIndex, inputFrameTimeline)) {
-        startedLookingForTucks = true;
-      }
-
-      if (startedLookingForTucks && simState.y != lastSeenY) {
-        potentialTuckSpinStates.push_back(simState);
-        lastSeenY = simState.y;
-      }
-
-      if (true) {
-        if (collision(board, simState.piece, simState.x, simState.y + 1, simState.rotationIndex)) {
-          lockStates.push_back(simState);
-          int encodedLockCol = simState.rotationIndex * 9 + (simState.x + 1);
-          lockHeightLookup[encodedLockCol] = simState.y;
-          break;
-        }
-        simState.y++;
-      }
-
-      simState.frameIndex++;
-    }
-  }
-}
-
-int moveSearch(GameState gameState, Piece piece, OUT vector<SimState> &lockPlacements) {
->>>>>>> 956c0e85
+int moveSearch(GameState gameState, Piece piece, OUT std::vector<SimState> &lockPlacements) {
   vector<SimState> legalMidairPlacements;
 
   for (int rotIndex = 0; rotIndex < 4; rotIndex++) {
