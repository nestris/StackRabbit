--- conflicted
+++ resolved
@@ -83,39 +83,6 @@
     newState.adjustedNumHoles += numNewHoles;
   }
 
-<<<<<<< HEAD
-/**
- * Calculates the resulting board after placing a piece in a specified spot.
- * @returns the number of lines cleared
- */
-int getNewBoardAndLinesCleared(int board[20], SimState lockPlacement, OUT int newBoard[20]) {
-  int numLinesCleared = 0;
-  // The rows below the piece are always the same
-  for (int r = lockPlacement.y + 4; r < 20; r++) {
-    newBoard[r] = board[r];
-  }
-  // Check the piece rows, bottom to top
-  int *pieceRows = lockPlacement.piece.rowsByRotation[lockPlacement.rotationIndex];
-  for (int i = 3; i >= 0; i--) {
-    if (pieceRows[i] == 0) {
-      newBoard[lockPlacement.y + i + numLinesCleared] = board[lockPlacement.y + i];
-      continue;
-    }
-    int newRow = board[lockPlacement.y + i] | (SHIFTBY(pieceRows[i], lockPlacement.x));
-    if (newRow == FULL_ROW) {
-      numLinesCleared++;
-      continue;
-    }
-    newBoard[lockPlacement.y + i + numLinesCleared] = newRow;
-  }
-  // Copy the rest of the rows
-  for (int r = 0; r < lockPlacement.y; r++) {
-    newBoard[r + numLinesCleared] = board[r];
-  }
-  // Add empty lines at the top of the board if needed
-  for (int i = 0; i < numLinesCleared; i++) {
-    newBoard[i] = 0;
-=======
   // Calculate all the factors
   float surfaceFactor = weights.surfaceCoef * rateSurface(newState.surfaceArray);
   float avgHeightFactor = getAverageHeightFactor(newState.surfaceArray, evalContext.wellColumn, weights);
@@ -144,7 +111,6 @@
         holeFactor,
         coveredWellBurnFactor,
         total);
->>>>>>> 956c0e85
   }
 
   return total;
