--- conflicted
+++ resolved
@@ -13,11 +13,7 @@
 #include "playout.cc"
 // #include "data/ranksOutput.cc"
 
-<<<<<<< HEAD
-int mainProcess(char const * inputStr) {
-=======
 int mainProcess(char const *inputStr) {
->>>>>>> 956c0e85
 
   printf("%s\n", inputStr);
 
@@ -30,18 +26,11 @@
 
   int numPlacements = 0;
 
-<<<<<<< HEAD
   for (int i = 0; i < 1; i++) {
-    std::vector<SimState> lockPlacements;
-    numPlacements += moveSearch(board, surface, PIECE_T, lockPlacements);
-    result = pickLockPlacement(board, surface, lockPlacements);
-=======
-  for (int i = 0; i < 10000; i++) {
     // int sequence[10] = {0, 4, 2, 4, 6, 6, 1, 4, 5, 2};
     int sequence[10] = {0, 1, 2, 3, 4, 5, 6, 0, 2, 5};
     // int sequence[10] = {2, 2, 2, 2, 2, 2, 2, 2, 2, 2};
     playSequence(startingGameState, sequence);
->>>>>>> 956c0e85
   }
 
   // Print ranks
@@ -50,20 +39,8 @@
   // }
 
   printf("Done\n");
-<<<<<<< HEAD
-  return result.rotationIndex * 100 + (result.x - SPAWN_X);
-  // char *responseStr;
-  // return sprintf(responseStr, "%d, %d | out of %d", result.rotationIndex, result.x - SPAWN_X,
-  // numPlacements);
-}
-
-int main(){
-  return mainProcess("bop");
-}
-=======
   return 1;
   // return result.rotationIndex * 100 + (result.x - SPAWN_X);
 }
 
-int main() { mainProcess("Bananas"); }
->>>>>>> 956c0e85
+int main() { mainProcess("Bananas"); }