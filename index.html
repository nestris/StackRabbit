--- conflicted
+++ resolved
@@ -1,128 +1,38 @@
-<html>
-<<<<<<< HEAD
-    <head>
-        <title>Tetris Game JS</title>
-        <link href="index.css" rel="stylesheet" type="text/css">
-    </head>
-
-    <body>
-        <h1 class="standard">NES Tetris Trainer</h1>
-        <h2 class="standard" id="header-text"></h2>
-
-        <div id="main-panel">
-            <div>
-                <p class="standard" id="score">Score: 0</p>
-
-                <form id="game-options-form">
-                    <div>
-                        <input id="level-select" type="number" placeholder="Select a starting level"></input>
-                        <button id="start-game">Start!</button>
-                    </div>
-
-                    <textarea id="piece-sequence" placeholder="Enter a piece sequence..."></textarea>
-                </form>
-                
-                <textarea id="paste-area" placeholder="Paste Image Here"></textarea>
-                <img id="pasted-image" />
-
-                <h6 id="debug"></h6>
-                <canvas id="dummy-canvas"></canvas>
-            </div>
-            <canvas id="main-canvas" width="400" height="400"></canvas>
-        </div>
-        <script src="dist/main.js"></script>
-=======
-
-<head>
-    <title>Tetris Game JS</title>
-    <style>
-        #score {
-            font-size: 24px;
-            display: inline-block;
-        }
-
-        #credits {
-            font-family: monospace;
-        }
-
-        #header-text {
-            min-height: 24px
-        }
-
-        #main-panel {
-            display: flex;
-            flex-direction: row;
-        }
-
-        #main-canvas {
-            display: block;
-            margin: 0 auto;
-        }
-
-        #dummy-canvas {
-            display: none;
-        }
-
-        #level-select {
-            font-size: 18px;
-        }
-
-        #start-game {
-            font-size: 24pd;
-        }
-
-        #pasted-image {
-            display: none;
-        }
-
-        .standard {
-            font-family: monospace;
-            font-weight: bold;
-            text-align: center;
-        }
-
-        button {
-            padding: 5px;
-        }
-    </style>
-</head>
-
-<body>
-    <h1 class="standard">NES Tetris Trainer</h1>
-    <h2 class="standard" id="header-text"></h2>
-
-    <div id="main-panel">
-        <div>
-            <p class="standard" id="score">Score: 0</p>
-
-            <br>
-            <input id="level-select" placeholder="Select a starting level"></input>
-            <button id="start-game">Start!</button>
-
-            <br>
-            <textarea id="piece-sequence" placeholder="Enter a piece sequence..."></textarea>
-            <textarea id="paste-area" placeholder="Paste Image Here"></textarea>
-            <br>
-            <img id="pasted-image" />
-             
-            <br>
-            <h6 id="debug"></h6>
-            <canvas id="dummy-canvas"></canvas>
-
-        </div>
-
-            <canvas id="main-canvas" width="560" height="560"></canvas>
-    </div>
-    <script src="dist/main.js"></script>
-
-    <p id="credits">Developed by Gregory Cannon, based on the engine by <a target="_blank"
-            href="https://www.youtube.com/c/codeexplained">Code Explained</a>. Source code available on <a
-            href="https://github.com/GregoryCannon/TetrisTrainer">Github</a>.</p>
-</body>
->>>>>>> c79da8e0
-
-        <p id="credits">Developed by Gregory Cannon, based on the engine by <a target="_blank"
-                href="https://www.youtube.com/c/codeexplained">Code Explained</a>. Source code available on <a
-                href="https://github.com/GregoryCannon/TetrisTrainer">Github</a>.</p>
-    </body>
+<html>
+    <head>
+        <title>Tetris Game JS</title>
+        <link href="index.css" rel="stylesheet" type="text/css">
+    </head>
+
+    <body>
+        <h1 class="standard">NES Tetris Trainer</h1>
+        <h2 class="standard" id="header-text"></h2>
+
+        <div id="main-panel">
+            <div>
+                <p class="standard" id="score">Score: 0</p>
+
+                <form id="game-options-form">
+                    <div>
+                        <input id="level-select" type="number" placeholder="Select a starting level"></input>
+                        <button id="start-game">Start!</button>
+                    </div>
+
+                    <textarea id="piece-sequence" placeholder="Enter a piece sequence..."></textarea>
+                </form>
+                
+                <textarea id="paste-area" placeholder="Paste Image Here"></textarea>
+                <img id="pasted-image" />
+
+                <h6 id="debug"></h6>
+                <canvas id="dummy-canvas"></canvas>
+            </div>
+            <canvas id="main-canvas" width="500" height="560"></canvas>
+        </div>
+        <script src="dist/main.js"></script>
+
+        <p id="credits">Developed by Gregory Cannon, based on the engine by <a target="_blank"
+                href="https://www.youtube.com/c/codeexplained">Code Explained</a>. Source code available on <a
+                href="https://github.com/GregoryCannon/TetrisTrainer">Github</a>.</p>
+    </body>
 </html>